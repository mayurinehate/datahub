--- conflicted
+++ resolved
@@ -301,12 +301,8 @@
 
 databricks = {
     # 0.1.11 appears to have authentication issues with azure databricks
-<<<<<<< HEAD
     # 0.22.0 has support for `include_browse` in metadata list apis
-    "databricks-sdk>=0.22.0",
-=======
     "databricks-sdk>=0.30.0",
->>>>>>> ce99bc4f
     "pyspark~=3.3.0",
     "requests",
     # Version 2.4.0 includes sqlalchemy dialect, 2.8.0 includes some bug fixes
