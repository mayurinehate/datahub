import collections
import logging
import textwrap
import time
import traceback
from dataclasses import dataclass
from datetime import datetime
from typing import Any, Callable, Dict, Iterable, List, MutableMapping, Optional, Union

import cachetools
from google.cloud.bigquery import Client as BigQueryClient
from google.cloud.logging_v2.client import Client as GCPLoggingClient
from ratelimiter import RateLimiter

from datahub.configuration.time_window_config import get_time_bucket
from datahub.emitter.mce_builder import make_user_urn
from datahub.emitter.mcp import MetadataChangeProposalWrapper
from datahub.ingestion.api.workunit import MetadataWorkUnit
from datahub.ingestion.source.bigquery_v2.bigquery_audit import (
    BQ_AUDIT_V2,
    AuditEvent,
    AuditLogEntry,
    BigQueryAuditMetadata,
    BigQueryTableRef,
    QueryEvent,
    ReadEvent,
)
from datahub.ingestion.source.bigquery_v2.bigquery_config import BigQueryV2Config
from datahub.ingestion.source.bigquery_v2.bigquery_report import BigQueryV2Report
from datahub.ingestion.source.bigquery_v2.common import (
    BQ_DATE_SHARD_FORMAT,
    BQ_DATETIME_FORMAT,
    _make_gcp_logging_client,
)
from datahub.ingestion.source.usage.usage_common import GenericAggregatedDataset
from datahub.metadata.schema_classes import OperationClass, OperationTypeClass
from datahub.utilities.delayed_iter import delayed_iter
from datahub.utilities.perf_timer import PerfTimer

logger: logging.Logger = logging.getLogger(__name__)

AggregatedDataset = GenericAggregatedDataset[BigQueryTableRef]

# See https://cloud.google.com/java/docs/reference/google-cloud-bigquery/latest/com.google.cloud.bigquery.JobStatistics.QueryStatistics.StatementType
# https://pkg.go.dev/google.golang.org/genproto/googleapis/cloud/audit may be more complete
OPERATION_STATEMENT_TYPES = {
    "INSERT": OperationTypeClass.INSERT,
    "UPDATE": OperationTypeClass.UPDATE,
    "DELETE": OperationTypeClass.DELETE,
    "MERGE": OperationTypeClass.UPDATE,
    "CREATE": OperationTypeClass.CREATE,
    "CREATE_TABLE_AS_SELECT": OperationTypeClass.CREATE,
    "CREATE_EXTERNAL_TABLE": OperationTypeClass.CREATE,
    "CREATE_SNAPSHOT_TABLE": OperationTypeClass.CREATE,
    "CREATE_VIEW": OperationTypeClass.CREATE,
    "CREATE_MATERIALIZED_VIEW": OperationTypeClass.CREATE,
    "CREATE_SCHEMA": OperationTypeClass.CREATE,
    "DROP_TABLE": OperationTypeClass.DROP,
    "DROP_EXTERNAL_TABLE": OperationTypeClass.DROP,
    "DROP_SNAPSHOT_TABLE": OperationTypeClass.DROP,
    "DROP_VIEW": OperationTypeClass.DROP,
    "DROP_MATERIALIZED_VIEW": OperationTypeClass.DROP,
    "DROP_SCHEMA": OperationTypeClass.DROP,
    "ALTER_TABLE": OperationTypeClass.ALTER,
    "ALTER_VIEW": OperationTypeClass.ALTER,
    "ALTER_MATERIALIZED_VIEW": OperationTypeClass.ALTER,
    "ALTER_SCHEMA": OperationTypeClass.ALTER,
}

READ_STATEMENT_TYPES: List[str] = ["SELECT"]


@dataclass(frozen=True, order=True)
class OperationalDataMeta:
    statement_type: str
    last_updated_timestamp: int
    actor_email: str
    custom_type: Optional[str] = None


def bigquery_audit_metadata_query_template(
    dataset: str,
    use_date_sharded_tables: bool,
    table_allow_filter: Optional[str] = None,
    limit: Optional[int] = None,
) -> str:
    """
    Receives a dataset (with project specified) and returns a query template that is used to query exported
    v2 AuditLogs containing protoPayloads of type BigQueryAuditMetadata.
    :param dataset: the dataset to query against in the form of $PROJECT.$DATASET
    :param use_date_sharded_tables: whether to read from date sharded audit log tables or time partitioned audit log
           tables
    :param table_allow_filter: regex used to filter on log events that contain the wanted datasets
    :return: a query template, when supplied start_time and end_time, can be used to query audit logs from BigQuery
    """
    allow_filter = f"""
      AND EXISTS (SELECT *
              from UNNEST(JSON_EXTRACT_ARRAY(protopayload_auditlog.metadataJson,
                                             "$.jobChange.job.jobStats.queryStats.referencedTables")) AS x
              where REGEXP_CONTAINS(x, r'(projects/.*/datasets/.*/tables/{table_allow_filter if table_allow_filter else ".*"})'))
    """

    limit_text = f"limit {limit}" if limit else ""

    shard_condition = ""
    if use_date_sharded_tables:
        from_table = f"`{dataset}.cloudaudit_googleapis_com_data_access_*`"
        shard_condition = (
            """ AND _TABLE_SUFFIX BETWEEN "{start_date}" AND "{end_date}" """
        )
    else:
        from_table = f"`{dataset}.cloudaudit_googleapis_com_data_access`"

    query = f"""
        SELECT
            timestamp,
            logName,
            insertId,
            protopayload_auditlog AS protoPayload,
            protopayload_auditlog.metadataJson AS metadata
        FROM
<<<<<<< HEAD
            {from_table}
        WHERE (
            timestamp >= "{{start_time}}"
            AND timestamp < "{{end_time}}"
        )
        {shard_condition}
        AND (
                (
                    protopayload_auditlog.serviceName="bigquery.googleapis.com"
                    AND JSON_EXTRACT_SCALAR(protopayload_auditlog.metadataJson, "$.jobChange.job.jobStatus.jobState") = "DONE"
                    AND JSON_EXTRACT(protopayload_auditlog.metadataJson, "$.jobChange.job.jobConfig.queryConfig") IS NOT NULL
                    {allow_filter}
                )
=======
            `{dataset}.cloudaudit_googleapis_com_data_access`
        WHERE 1=1
        """
    audit_log_filter_timestamps = """AND (timestamp >= "{start_time}"
        AND timestamp < "{end_time}"
    )
    """
    audit_log_filter_query_complete = f"""
    AND (
            (
                protopayload_auditlog.serviceName="bigquery.googleapis.com"
                AND JSON_EXTRACT_SCALAR(protopayload_auditlog.metadataJson, "$.jobChange.job.jobStatus.jobState") = "DONE"
                AND JSON_EXTRACT(protopayload_auditlog.metadataJson, "$.jobChange.job.jobConfig.queryConfig") IS NOT NULL
                {allow_filter}
            )
>>>>>>> a11a7fa9
            OR
            JSON_EXTRACT_SCALAR(protopayload_auditlog.metadataJson, "$.tableDataRead.reason") = "JOB"
        )
        {limit_text};
    """

    return textwrap.dedent(query)


class BigQueryUsageExtractor:
    """
    This plugin extracts the following:
    * Statistics on queries issued and tables and columns accessed (excludes views)
    * Aggregation of these statistics into buckets, by day or hour granularity

    :::note
    1. Depending on the compliance policies setup for the bigquery instance, sometimes logging.read permission is not sufficient. In that case, use either admin or private log viewer permission.
    :::
    """

    def __init__(self, config: BigQueryV2Config, report: BigQueryV2Report):
        self.config: BigQueryV2Config = config
        self.report: BigQueryV2Report = report

    def add_config_to_report(self):
        self.report.query_log_delay = self.config.usage.query_log_delay

    def _is_table_allowed(self, table_ref: Optional[BigQueryTableRef]) -> bool:
        return (
            table_ref is not None
            and self.config.dataset_pattern.allowed(table_ref.table_identifier.dataset)
            and self.config.table_pattern.allowed(table_ref.table_identifier.table)
        )

    def generate_usage_for_project(
        self, project_id: str, tables: Dict[str, List[str]]
    ) -> Iterable[MetadataWorkUnit]:
        aggregated_info: Dict[
            datetime, Dict[BigQueryTableRef, AggregatedDataset]
        ] = collections.defaultdict(dict)

        parsed_events: Iterable[Union[ReadEvent, QueryEvent]]
        with PerfTimer() as timer:
            try:
                parsed_events = self._get_parsed_bigquery_log_events(project_id)

                hydrated_read_events = self._join_events_by_job_id(parsed_events)
                # storing it all in one big object.

                # TODO: handle partitioned tables

                # TODO: perhaps we need to continuously prune this, rather than
                num_aggregated: int = 0
                self.report.num_operational_stats_workunits_emitted = 0
                for event in hydrated_read_events:
                    if self.config.usage.include_operational_stats:
                        operational_wu = self._create_operation_workunit(event)
                        if operational_wu:
                            yield operational_wu
                            self.report.num_operational_stats_workunits_emitted += 1
                    if event.read_event:
                        self._aggregate_enriched_read_events(
                            aggregated_info, event, tables
                        )
                        num_aggregated += 1
                logger.info(f"Total number of events aggregated = {num_aggregated}.")
                bucket_level_stats: str = "\n\t" + "\n\t".join(
                    [
                        f'bucket:{db.strftime("%m-%d-%Y:%H:%M:%S")}, size={len(ads)}'
                        for db, ads in aggregated_info.items()
                    ]
                )
                logger.debug(
                    f"Number of buckets created = {len(aggregated_info)}. Per-bucket details:{bucket_level_stats}"
                )

                yield from self.get_workunits(aggregated_info)
            except Exception as e:
                self.report.usage_failed_extraction.append(project_id)
                trace = traceback.format_exc()
                logger.error(
                    f"Error getting usage for project {project_id} due to error {e}, trace: {trace}"
                )

            self.report.usage_extraction_sec[project_id] = round(
                timer.elapsed_seconds(), 2
            )

    def _get_bigquery_log_entries_via_exported_bigquery_audit_metadata(
        self, client: BigQueryClient
    ) -> Iterable[BigQueryAuditMetadata]:
        try:
            list_entries: Iterable[
                BigQueryAuditMetadata
            ] = self._get_exported_bigquery_audit_metadata(
                client, self.config.get_table_pattern(self.config.table_pattern.allow)
            )
            i: int = 0
            for i, entry in enumerate(list_entries):
                if i == 0:
                    logger.info(
                        f"Starting log load from BigQuery for project {client.project}"
                    )
                yield entry

            logger.info(
                f"Finished loading {i} log entries from BigQuery for project {client.project}"
            )

        except Exception as e:
            logger.warning(
                f"Encountered exception retrieving AuditLogEntries for project {client.project} - {e}"
            )
            self.report.report_failure(
                "lineage-extraction",
                f"{client.project} - unable to retrieve log entries {e}",
            )

    def _get_exported_bigquery_audit_metadata(
        self,
        bigquery_client: BigQueryClient,
        allow_filter: str,
        limit: Optional[int] = None,
    ) -> Iterable[BigQueryAuditMetadata]:
        if self.config.bigquery_audit_metadata_datasets is None:
            return

        corrected_start_time = self.config.start_time - self.config.max_query_duration
        start_time = corrected_start_time.strftime(BQ_DATETIME_FORMAT)
        start_date = corrected_start_time.strftime(BQ_DATE_SHARD_FORMAT)
        self.report.audit_start_time = start_time

        corrected_end_time = self.config.end_time + self.config.max_query_duration
        end_time = corrected_end_time.strftime(BQ_DATETIME_FORMAT)
        end_date = corrected_end_time.strftime(BQ_DATE_SHARD_FORMAT)
        self.report.audit_end_time = end_time

        for dataset in self.config.bigquery_audit_metadata_datasets:
            logger.info(
                f"Start loading log entries from BigQueryAuditMetadata in {dataset}"
            )

            query = bigquery_audit_metadata_query_template(
                dataset,
                self.config.use_date_sharded_audit_log_tables,
                allow_filter,
<<<<<<< HEAD
                limit=limit,
=======
                limit,
>>>>>>> a11a7fa9
            ).format(
                start_time=start_time,
                end_time=end_time,
                start_date=start_date,
                end_date=end_date,
            )

            query_job = bigquery_client.query(query)
            logger.info(
                f"Finished loading log entries from BigQueryAuditMetadata in {dataset}"
            )
            if self.config.rate_limit:
                with RateLimiter(max_calls=self.config.requests_per_min, period=60):
                    yield from query_job
            else:
                yield from query_job

    def _get_bigquery_log_entries_via_gcp_logging(
        self, client: GCPLoggingClient, limit: Optional[int] = None
    ) -> Iterable[AuditLogEntry]:
        self.report.total_query_log_entries = 0

        filter = self._generate_filter(BQ_AUDIT_V2)
        logger.debug(filter)

        try:
            list_entries: Iterable[AuditLogEntry]
            rate_limiter: Optional[RateLimiter] = None
            if self.config.rate_limit:
                # client.list_entries is a generator, does api calls to GCP Logging when it runs out of entries and needs to fetch more from GCP Logging
                # to properly ratelimit we multiply the page size by the number of requests per minute
                rate_limiter = RateLimiter(
                    max_calls=self.config.requests_per_min * self.config.log_page_size,
                    period=60,
                )

            list_entries = client.list_entries(
                filter_=filter,
                page_size=self.config.log_page_size,
                max_results=limit,
            )

            for i, entry in enumerate(list_entries):
                if i == 0:
                    logger.info(
                        f"Starting log load from GCP Logging for {client.project}"
                    )
                if i % 1000 == 0:
                    logger.info(
                        f"Loaded {i} log entries from GCP Log for {client.project}"
                    )
                self.report.total_query_log_entries += 1

                if rate_limiter:
                    with rate_limiter:
                        yield entry
                else:
                    yield entry

            logger.info(
                f"Finished loading {self.report.total_query_log_entries} log entries from GCP Logging for {client.project}"
            )

        except Exception as e:
            logger.warning(
                f"Encountered exception retrieving AuditLogEntires for project {client.project} - {e}"
            )
            self.report.report_failure(
                "usage-extraction",
                f"{client.project} - unable to retrive log entrires {e}",
            )

    def _generate_filter(self, audit_templates: Dict[str, str]) -> str:
        # We adjust the filter values a bit, since we need to make sure that the join
        # between query events and read events is complete. For example, this helps us
        # handle the case where the read happens within our time range but the query
        # completion event is delayed and happens after the configured end time.
        # Can safely access the first index of the allow list as it by default contains ".*"
        use_allow_filter = self.config.table_pattern and (
            len(self.config.table_pattern.allow) > 1
            or self.config.table_pattern.allow[0] != ".*"
        )
        use_deny_filter = self.config.table_pattern and self.config.table_pattern.deny
        allow_regex = (
            audit_templates["BQ_FILTER_REGEX_ALLOW_TEMPLATE"].format(
                table_allow_pattern=self.config.get_table_pattern(
                    self.config.table_pattern.allow
                )
            )
            if use_allow_filter
            else ""
        )
        deny_regex = (
            audit_templates["BQ_FILTER_REGEX_DENY_TEMPLATE"].format(
                table_deny_pattern=self.config.get_table_pattern(
                    self.config.table_pattern.deny
                ),
                logical_operator="AND" if use_allow_filter else "",
            )
            if use_deny_filter
            else ("" if use_allow_filter else "FALSE")
        )

        logger.debug(
            f"use_allow_filter={use_allow_filter}, use_deny_filter={use_deny_filter}, "
            f"allow_regex={allow_regex}, deny_regex={deny_regex}"
        )
        start_time = (self.config.start_time - self.config.max_query_duration).strftime(
            BQ_DATETIME_FORMAT
        )
        self.report.log_entry_start_time = start_time
        end_time = (self.config.end_time + self.config.max_query_duration).strftime(
            BQ_DATETIME_FORMAT
        )
        self.report.log_entry_end_time = end_time
        filter = audit_templates["BQ_FILTER_RULE_TEMPLATE"].format(
            start_time=start_time,
            end_time=end_time,
            allow_regex=allow_regex,
            deny_regex=deny_regex,
        )
        return filter

    @staticmethod
    def _get_destination_table(event: AuditEvent) -> Optional[BigQueryTableRef]:
        if (
            not event.read_event
            and event.query_event
            and event.query_event.destinationTable
        ):
            return event.query_event.destinationTable
        elif event.read_event:
            return event.read_event.resource
        else:
            # TODO: CREATE_SCHEMA operation ends up here, maybe we should capture that as well
            # but it is tricky as we only get the query so it can't be tied to anything
            # - SCRIPT statement type ends up here as well
            logger.debug(f"Unable to find destination table in event {event}")
            return None

    def _extract_operational_meta(
        self, event: AuditEvent
    ) -> Optional[OperationalDataMeta]:
        # If we don't have Query object that means this is a queryless read operation or a read operation which was not executed as JOB
        # https://cloud.google.com/bigquery/docs/reference/auditlogs/rest/Shared.Types/BigQueryAuditMetadata.TableDataRead.Reason/
        if not event.query_event and event.read_event:
            return OperationalDataMeta(
                statement_type=OperationTypeClass.CUSTOM,
                custom_type="CUSTOM_READ",
                last_updated_timestamp=int(
                    event.read_event.timestamp.timestamp() * 1000
                ),
                actor_email=event.read_event.actor_email,
            )
        elif event.query_event:
            custom_type = None
            # If AuditEvent only have queryEvent that means it is the target of the Insert Operation
            if (
                event.query_event.statementType in OPERATION_STATEMENT_TYPES
                and not event.read_event
            ):
                statement_type = OPERATION_STATEMENT_TYPES[
                    event.query_event.statementType
                ]
            # We don't have SELECT in OPERATION_STATEMENT_TYPES , so those queries will end up here
            # and this part should capture those operation types as well which we don't have in our mapping
            else:
                statement_type = OperationTypeClass.CUSTOM
                custom_type = event.query_event.statementType

            self.report.operation_types_stat[event.query_event.statementType] = (
                self.report.operation_types_stat.get(event.query_event.statementType, 0)
                + 1
            )
            return OperationalDataMeta(
                statement_type=statement_type,
                custom_type=custom_type,
                last_updated_timestamp=int(
                    event.query_event.timestamp.timestamp() * 1000
                ),
                actor_email=event.query_event.actor_email,
            )
        else:
            return None

    def _create_operation_workunit(
        self, event: AuditEvent
    ) -> Optional[MetadataWorkUnit]:
        if not event.read_event and not event.query_event:
            return None

        destination_table = self._get_destination_table(event)
        if destination_table is None:
            return None

        if not self._is_table_allowed(destination_table):
            return None

        operational_meta = self._extract_operational_meta(event)
        if not operational_meta:
            return None

        if not self.config.usage.include_read_operational_stats and (
            operational_meta.statement_type not in OPERATION_STATEMENT_TYPES.values()
        ):
            return None

        reported_time: int = int(time.time() * 1000)
        affected_datasets = []
        if event.query_event and event.query_event.referencedTables:
            for table in event.query_event.referencedTables:
                affected_datasets.append(table.to_urn(self.config.env))

        operation_aspect = OperationClass(
            timestampMillis=reported_time,
            lastUpdatedTimestamp=operational_meta.last_updated_timestamp,
            actor=make_user_urn(operational_meta.actor_email.split("@")[0]),
            operationType=operational_meta.statement_type,
            customOperationType=operational_meta.custom_type,
            affectedDatasets=affected_datasets,
        )

        if self.config.usage.include_read_operational_stats:
            operation_aspect.customProperties = (
                self._create_operational_custom_properties(event)
            )
            if event.query_event and event.query_event.numAffectedRows:
                operation_aspect.numAffectedRows = event.query_event.numAffectedRows

        return MetadataChangeProposalWrapper(
            entityUrn=destination_table.to_urn(env=self.config.env),
            aspect=operation_aspect,
        ).as_workunit()

    def _create_operational_custom_properties(
        self, event: AuditEvent
    ) -> Dict[str, str]:
        custom_properties: Dict[str, str] = {}
        # This only needs for backward compatibility reason. To make sure we generate the same operational metadata than before
        if self.config.usage.include_read_operational_stats:
            if event.query_event:
                if event.query_event.end_time and event.query_event.start_time:
                    custom_properties["millisecondsTaken"] = str(
                        int(event.query_event.end_time.timestamp() * 1000)
                        - int(event.query_event.start_time.timestamp() * 1000)
                    )

                if event.query_event.job_name:
                    custom_properties["sessionId"] = event.query_event.job_name

                custom_properties["text"] = event.query_event.query

                if event.query_event.billed_bytes:
                    custom_properties["bytesProcessed"] = str(
                        event.query_event.billed_bytes
                    )

                if event.query_event.default_dataset:
                    custom_properties[
                        "defaultDatabase"
                    ] = event.query_event.default_dataset
            if event.read_event:
                if event.read_event.readReason:
                    custom_properties["readReason"] = event.read_event.readReason

                if event.read_event.fieldsRead:
                    custom_properties["fieldsRead"] = ",".join(
                        event.read_event.fieldsRead
                    )

        return custom_properties

    def _parse_bigquery_log_entry(
        self, entry: Union[AuditLogEntry, BigQueryAuditMetadata]
    ) -> Optional[Union[ReadEvent, QueryEvent]]:
        self.report.num_read_events = 0
        self.report.num_query_events = 0
        self.report.num_filtered_read_events = 0
        self.report.num_filtered_query_events = 0
        event: Optional[Union[ReadEvent, QueryEvent]] = None

        missing_read_entry = ReadEvent.get_missing_key_entry(entry)
        if missing_read_entry is None:
            event = ReadEvent.from_entry(entry, self.config.debug_include_full_payloads)
            if not self._is_table_allowed(event.resource):
                self.report.num_filtered_read_events += 1
                return None

            if event.readReason:
                self.report.read_reasons_stat[event.readReason] = (
                    self.report.read_reasons_stat.get(event.readReason, 0) + 1
                )
            self.report.num_read_events += 1

        missing_query_entry = QueryEvent.get_missing_key_entry(entry)
        if event is None and missing_query_entry is None:
            event = QueryEvent.from_entry(entry)
            self.report.num_query_events += 1

        missing_query_entry_v2 = QueryEvent.get_missing_key_entry_v2(entry)

        if event is None and missing_query_entry_v2 is None:
            event = QueryEvent.from_entry_v2(
                entry, self.config.debug_include_full_payloads
            )
            self.report.num_query_events += 1

        if event is None:
            logger.warning(
                f"Unable to parse {type(entry)} missing read {missing_query_entry}, missing query {missing_query_entry} missing v2 {missing_query_entry_v2} for {entry}"
            )
            return None
        else:
            return event

    def _parse_exported_bigquery_audit_metadata(
<<<<<<< HEAD
        self, audit_metadata_rows: Iterable[BigQueryAuditMetadata]
    ) -> Iterable[Union[ReadEvent, QueryEvent]]:
        for audit_metadata in audit_metadata_rows:

            event: Optional[Union[QueryEvent, ReadEvent]] = None
            missing_query_event_exported_audit = (
                QueryEvent.get_missing_key_exported_bigquery_audit_metadata(
                    audit_metadata
                )
=======
        self, audit_metadata: BigQueryAuditMetadata
    ) -> Optional[Union[ReadEvent, QueryEvent]]:
        event: Optional[Union[QueryEvent, ReadEvent]] = None
        missing_query_event_exported_audit = (
            QueryEvent.get_missing_key_exported_bigquery_audit_metadata(audit_metadata)
        )
        if missing_query_event_exported_audit is None:
            event = QueryEvent.from_exported_bigquery_audit_metadata(
                audit_metadata, self.config.debug_include_full_payloads
>>>>>>> a11a7fa9
            )

        missing_read_event_exported_audit = (
            ReadEvent.get_missing_key_exported_bigquery_audit_metadata(audit_metadata)
        )
        if missing_read_event_exported_audit is None:
            event = ReadEvent.from_exported_bigquery_audit_metadata(
                audit_metadata, self.config.debug_include_full_payloads
            )

        if event is None:
            logger.warning(
                f"{audit_metadata['logName']}-{audit_metadata['insertId']} Unable to parse audit metadata missing QueryEvent keys:{str(missing_query_event_exported_audit)} ReadEvent keys: {str(missing_read_event_exported_audit)} for {audit_metadata}",
            )
            return None
        else:
            return event

    def _join_events_by_job_id(
        self, events: Iterable[Union[ReadEvent, QueryEvent]]
    ) -> Iterable[AuditEvent]:
        # If caching eviction is enabled, we only store the most recently used query events,
        # which are used when resolving job information within the read events.
        query_jobs: MutableMapping[str, QueryEvent]
        if self.config.usage.query_log_delay:
            query_jobs = cachetools.LRUCache(
                maxsize=5 * self.config.usage.query_log_delay
            )
        else:
            query_jobs = {}

        def event_processor(
            events: Iterable[Union[ReadEvent, QueryEvent]]
        ) -> Iterable[AuditEvent]:
            for event in events:
                if isinstance(event, QueryEvent):
                    if event.job_name:
                        query_jobs[event.job_name] = event
                        # For Insert operations we yield the query event as it is possible
                        # there won't be any read event.
                        if event.statementType not in READ_STATEMENT_TYPES:
                            yield AuditEvent(query_event=event)
                        # If destination table exists we yield the query event as it is insert operation
                else:
                    yield AuditEvent(read_event=event)

        # TRICKY: To account for the possibility that the query event arrives after
        # the read event in the audit logs, we wait for at least `query_log_delay`
        # additional events to be processed before attempting to resolve BigQuery
        # job information from the logs. If `query_log_delay` is None, it gets treated
        # as an unlimited delay, which prioritizes correctness at the expense of memory usage.
        original_read_events = event_processor(events)
        delayed_read_events = delayed_iter(
            original_read_events, self.config.usage.query_log_delay
        )

        num_joined: int = 0
        for event in delayed_read_events:
            # If event_processor yields a query event which is an insert operation
            # then we should just yield it.
            if event.query_event and not event.read_event:
                yield event
                continue
            if (
                event.read_event is None
                or event.read_event.timestamp < self.config.start_time
                or event.read_event.timestamp >= self.config.end_time
                or not self._is_table_allowed(event.read_event.resource)
            ):
                continue

            # There are some read event which does not have jobName because it was read in a different way
            # Like https://cloud.google.com/logging/docs/reference/audit/bigquery/rest/Shared.Types/AuditData#tabledatalistrequest
            # There are various reason to read a table
            # https://cloud.google.com/bigquery/docs/reference/auditlogs/rest/Shared.Types/BigQueryAuditMetadata.TableDataRead.Reason
            if event.read_event.jobName:
                if event.read_event.jobName in query_jobs:
                    # Join the query log event into the table read log event.
                    num_joined += 1
                    event.query_event = query_jobs[event.read_event.jobName]
                else:
                    logger.debug(
                        f"Failed to match table read event {event.read_event.jobName} with reason {event.read_event.readReason} with job at {event.read_event.timestamp}; try increasing `query_log_delay` or `max_query_duration`"
                    )
            yield event
        logger.info(f"Number of read events joined with query events: {num_joined}")

    def _aggregate_enriched_read_events(
        self,
        datasets: Dict[datetime, Dict[BigQueryTableRef, AggregatedDataset]],
        event: AuditEvent,
        tables: Dict[str, List[str]],
    ) -> None:
        if not event.read_event:
            return

        floored_ts = get_time_bucket(
            event.read_event.timestamp, self.config.bucket_duration
        )
        resource = event.read_event.resource
        if (
            resource.table_identifier.dataset not in tables
            or resource.table_identifier.get_table_name()
            not in tables[resource.table_identifier.dataset]
        ):
            logger.debug(f"Skipping non existing {resource} from usage")
            return

        if resource.is_temporary_table([self.config.temp_table_dataset_prefix]):
            logger.debug(f"Dropping temporary table {resource}")
            self.report.report_dropped(str(resource))
            return

        agg_bucket = datasets[floored_ts].setdefault(
            resource,
            AggregatedDataset(
                bucket_start_time=floored_ts,
                resource=resource,
            ),
        )

        agg_bucket.add_read_entry(
            event.read_event.actor_email,
            event.query_event.query if event.query_event else None,
            event.read_event.fieldsRead,
            user_email_pattern=self.config.usage.user_email_pattern,
        )

    def get_workunits(
        self, aggregated_info: Dict[datetime, Dict[BigQueryTableRef, AggregatedDataset]]
    ) -> Iterable[MetadataWorkUnit]:
        self.report.num_usage_workunits_emitted = 0
        for time_bucket in aggregated_info.values():
            for aggregate in time_bucket.values():
                yield self._make_usage_stat(aggregate)
                self.report.num_usage_workunits_emitted += 1

    def _make_usage_stat(self, agg: AggregatedDataset) -> MetadataWorkUnit:
        return agg.make_usage_workunit(
            self.config.bucket_duration,
            lambda resource: resource.to_urn(self.config.env),
            self.config.usage.top_n_queries,
            self.config.usage.format_sql_queries,
            self.config.usage.include_top_n_queries,
        )

    def _get_parsed_bigquery_log_events(
        self, project_id: str, limit: Optional[int] = None
    ) -> Iterable[Union[ReadEvent, QueryEvent]]:
        parse_fn: Callable[[Any], Optional[Union[ReadEvent, QueryEvent]]]
        if self.config.use_exported_bigquery_audit_metadata:
            bq_client = BigQueryClient(project=project_id)
            entries = self._get_exported_bigquery_audit_metadata(
                bigquery_client=bq_client,
                allow_filter=self.config.get_table_pattern(
                    self.config.table_pattern.allow
                ),
                limit=limit,
            )
            parse_fn = self._parse_exported_bigquery_audit_metadata
        else:
            logging_client = _make_gcp_logging_client(
                project_id, self.config.extra_client_options
            )
            entries = self._get_bigquery_log_entries_via_gcp_logging(
                logging_client, limit=limit
            )
            parse_fn = self._parse_bigquery_log_entry

        log_entry_parse_failures = 0
        for entry in entries:
            try:
                event = parse_fn(entry)
                if event:
                    yield event
            except Exception as e:
                logger.warning(f"Unable to parse log entry `{entry}`: {e}")
                log_entry_parse_failures += 1

        if log_entry_parse_failures:
            self.report.report_warning(
                "usage-extraction",
                f"Failed to parse {log_entry_parse_failures} audit log entries for project {project_id}.",
            )

    def test_capability(self, project_id: str) -> None:
        for entry in self._get_parsed_bigquery_log_events(project_id, limit=1):
            logger.debug(f"Connection test got one {entry}")
            return<|MERGE_RESOLUTION|>--- conflicted
+++ resolved
@@ -119,7 +119,6 @@
             protopayload_auditlog AS protoPayload,
             protopayload_auditlog.metadataJson AS metadata
         FROM
-<<<<<<< HEAD
             {from_table}
         WHERE (
             timestamp >= "{{start_time}}"
@@ -133,23 +132,6 @@
                     AND JSON_EXTRACT(protopayload_auditlog.metadataJson, "$.jobChange.job.jobConfig.queryConfig") IS NOT NULL
                     {allow_filter}
                 )
-=======
-            `{dataset}.cloudaudit_googleapis_com_data_access`
-        WHERE 1=1
-        """
-    audit_log_filter_timestamps = """AND (timestamp >= "{start_time}"
-        AND timestamp < "{end_time}"
-    )
-    """
-    audit_log_filter_query_complete = f"""
-    AND (
-            (
-                protopayload_auditlog.serviceName="bigquery.googleapis.com"
-                AND JSON_EXTRACT_SCALAR(protopayload_auditlog.metadataJson, "$.jobChange.job.jobStatus.jobState") = "DONE"
-                AND JSON_EXTRACT(protopayload_auditlog.metadataJson, "$.jobChange.job.jobConfig.queryConfig") IS NOT NULL
-                {allow_filter}
-            )
->>>>>>> a11a7fa9
             OR
             JSON_EXTRACT_SCALAR(protopayload_auditlog.metadataJson, "$.tableDataRead.reason") = "JOB"
         )
@@ -296,11 +278,7 @@
                 dataset,
                 self.config.use_date_sharded_audit_log_tables,
                 allow_filter,
-<<<<<<< HEAD
                 limit=limit,
-=======
-                limit,
->>>>>>> a11a7fa9
             ).format(
                 start_time=start_time,
                 end_time=end_time,
@@ -617,17 +595,6 @@
             return event
 
     def _parse_exported_bigquery_audit_metadata(
-<<<<<<< HEAD
-        self, audit_metadata_rows: Iterable[BigQueryAuditMetadata]
-    ) -> Iterable[Union[ReadEvent, QueryEvent]]:
-        for audit_metadata in audit_metadata_rows:
-
-            event: Optional[Union[QueryEvent, ReadEvent]] = None
-            missing_query_event_exported_audit = (
-                QueryEvent.get_missing_key_exported_bigquery_audit_metadata(
-                    audit_metadata
-                )
-=======
         self, audit_metadata: BigQueryAuditMetadata
     ) -> Optional[Union[ReadEvent, QueryEvent]]:
         event: Optional[Union[QueryEvent, ReadEvent]] = None
@@ -637,7 +604,6 @@
         if missing_query_event_exported_audit is None:
             event = QueryEvent.from_exported_bigquery_audit_metadata(
                 audit_metadata, self.config.debug_include_full_payloads
->>>>>>> a11a7fa9
             )
 
         missing_read_event_exported_audit = (
