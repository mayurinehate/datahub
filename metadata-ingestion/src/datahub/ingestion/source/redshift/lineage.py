import logging
import traceback
from collections import defaultdict
from dataclasses import dataclass, field
from enum import Enum
from typing import Dict, List, Optional, Set, Tuple, Union
from urllib.parse import urlparse

import humanfriendly
import redshift_connector
from sqllineage.runner import LineageRunner

from datahub.emitter import mce_builder
from datahub.emitter.mce_builder import make_dataset_urn_with_platform_instance
from datahub.ingestion.source.aws.s3_util import strip_s3_prefix
from datahub.ingestion.source.redshift.common import get_db_name
from datahub.ingestion.source.redshift.config import LineageMode, RedshiftConfig
from datahub.ingestion.source.redshift.query import RedshiftQuery
from datahub.ingestion.source.redshift.redshift_schema import (
    LineageRow,
    RedshiftDataDictionary,
    RedshiftSchema,
    RedshiftTable,
    RedshiftView,
)
from datahub.ingestion.source.redshift.report import RedshiftReport
from datahub.ingestion.source.state.redundant_run_skip_handler import (
    RedundantLineageRunSkipHandler,
)
from datahub.metadata.com.linkedin.pegasus2avro.dataset import UpstreamLineage
from datahub.metadata.schema_classes import (
    DatasetLineageTypeClass,
    UpstreamClass,
    UpstreamLineageClass,
)
from datahub.utilities import memory_footprint

logger: logging.Logger = logging.getLogger(__name__)


class LineageDatasetPlatform(Enum):
    S3 = "s3"
    REDSHIFT = "redshift"


class LineageCollectorType(Enum):
    QUERY_SCAN = "query_scan"
    QUERY_SQL_PARSER = "query_sql_parser"
    VIEW = "view"
    VIEW_DDL_SQL_PARSING = "view-ddl-sql-parsing"
    COPY = "copy"
    UNLOAD = "unload"


@dataclass(frozen=True, eq=True)
class LineageDataset:
    platform: LineageDatasetPlatform
    path: str


@dataclass()
class LineageItem:
    dataset: LineageDataset
    upstreams: Set[LineageDataset]
    collector_type: LineageCollectorType
    dataset_lineage_type: str = field(init=False)

    def __post_init__(self):
        if self.collector_type == LineageCollectorType.COPY:
            self.dataset_lineage_type = DatasetLineageTypeClass.COPY
        elif self.collector_type in [
            LineageCollectorType.VIEW,
            LineageCollectorType.VIEW_DDL_SQL_PARSING,
        ]:
            self.dataset_lineage_type = DatasetLineageTypeClass.VIEW
        else:
            self.dataset_lineage_type = DatasetLineageTypeClass.TRANSFORMED


class RedshiftLineageExtractor:
    def __init__(
        self,
        config: RedshiftConfig,
        report: RedshiftReport,
        redundant_run_skip_handler: Optional[RedundantLineageRunSkipHandler] = None,
    ):
        self.config = config
        self.report = report
        self._lineage_map: Dict[str, LineageItem] = defaultdict()

        self.lineage_start_time = self.config.start_time
        self.lineage_end_time = self.config.end_time

        self.redundant_run_skip_handler = redundant_run_skip_handler

        self.update_time_window()

    def warn(self, log: logging.Logger, key: str, reason: str) -> None:
        self.report.report_warning(key, reason)
        log.warning(f"{key} => {reason}")

    def _get_s3_path(self, path: str) -> str:
        if self.config.s3_lineage_config:
            for path_spec in self.config.s3_lineage_config.path_specs:
                if path_spec.allowed(path):
                    _, table_path = path_spec.extract_table_name_and_path(path)
                    return table_path

            if self.config.s3_lineage_config.strip_urls:
                if "/" in urlparse(path).path:
                    return str(path.rsplit("/", 1)[0])

        return path

    def _get_sources_from_query(self, db_name: str, query: str) -> List[LineageDataset]:
        sources: List[LineageDataset] = list()

        parser = LineageRunner(query)

        for table in parser.source_tables:
            split = str(table).split(".")
            if len(split) == 3:
                db_name, source_schema, source_table = split
            elif len(split) == 2:
                source_schema, source_table = split
            else:
                raise ValueError(
                    f"Invalid table name {table} in query {query}. "
                    f"Expected format: [db_name].[schema].[table] or [schema].[table] or [table]."
                )

            if source_schema == "<default>":
                source_schema = str(self.config.default_schema)

            source = LineageDataset(
                platform=LineageDatasetPlatform.REDSHIFT,
                path=f"{db_name}.{source_schema}.{source_table}",
            )
            sources.append(source)

        return sources

    def _build_s3_path_from_row(self, filename: str) -> str:
        path = filename.strip()
        if urlparse(path).scheme != "s3":
            raise ValueError(
                f"Only s3 source supported with copy/unload. The source was: {path}"
            )
        return strip_s3_prefix(self._get_s3_path(path))

    def _get_sources(
        self,
        lineage_type: LineageCollectorType,
        db_name: str,
        source_schema: Optional[str],
        source_table: Optional[str],
        ddl: Optional[str],
        filename: Optional[str],
    ) -> List[LineageDataset]:
        sources: List[LineageDataset] = list()
        # Source
        if (
            lineage_type
            in {
                lineage_type.QUERY_SQL_PARSER,
                lineage_type.VIEW_DDL_SQL_PARSING,
            }
            and ddl is not None
        ):
            try:
                sources = self._get_sources_from_query(db_name=db_name, query=ddl)
            except Exception as e:
                logger.warning(
                    f"Error parsing query {ddl} for getting lineage. Error was {e}."
                )
                self.report.num_lineage_dropped_query_parser += 1
        else:
            if lineage_type == lineage_type.COPY and filename is not None:
                platform = LineageDatasetPlatform.S3
                path = filename.strip()
                if urlparse(path).scheme != "s3":
                    logger.warning(
                        "Only s3 source supported with copy. The source was: {path}."
                    )
                    self.report.num_lineage_dropped_not_support_copy_path += 1
                    return sources
                path = strip_s3_prefix(self._get_s3_path(path))
            elif source_schema is not None and source_table is not None:
                platform = LineageDatasetPlatform.REDSHIFT
                path = f"{db_name}.{source_schema}.{source_table}"
            else:
                return []

            sources = [
                LineageDataset(
                    platform=platform,
                    path=path,
                )
            ]

        return sources

    def _populate_lineage_map(
        self,
        query: str,
        database: str,
        lineage_type: LineageCollectorType,
        connection: redshift_connector.Connection,
        all_tables: Dict[str, Dict[str, List[Union[RedshiftView, RedshiftTable]]]],
    ) -> None:
        """
        This method generate table level lineage based with the given query.
        The query should return the following columns: target_schema, target_table, source_table, source_schema
        source_table and source_schema can be omitted if the sql_field is set because then it assumes the source_table
        and source_schema will be extracted from the sql_field by sql parsing.

        :param query: The query to run to extract lineage.
        :type query: str
        :param lineage_type: The way the lineage should be processed
        :type lineage_type: LineageType
        return: The method does not return with anything as it directly modify the self._lineage_map property.
        :rtype: None
        """
        try:
            raw_db_name = database
            alias_db_name = get_db_name(self.config)

            for lineage_row in RedshiftDataDictionary.get_lineage_rows(
                conn=connection, query=query
            ):
                target = self._get_target_lineage(
                    alias_db_name, lineage_row, lineage_type
                )
                if not target:
                    continue

                sources = self._get_sources(
                    lineage_type,
                    alias_db_name,
                    source_schema=lineage_row.source_schema,
                    source_table=lineage_row.source_table,
                    ddl=lineage_row.ddl,
                    filename=lineage_row.filename,
                )

                target.upstreams.update(
                    self._get_upstream_lineages(
                        sources=sources,
                        all_tables=all_tables,
                        alias_db_name=alias_db_name,
                        raw_db_name=raw_db_name,
                    )
                )

                # Merging downstreams if dataset already exists and has downstreams
                if target.dataset.path in self._lineage_map:
                    self._lineage_map[
                        target.dataset.path
                    ].upstreams = self._lineage_map[
                        target.dataset.path
                    ].upstreams.union(
                        target.upstreams
                    )

                else:
                    self._lineage_map[target.dataset.path] = target

                logger.debug(
                    f"Lineage[{target}]:{self._lineage_map[target.dataset.path]}"
                )
        except Exception as e:
            self.warn(
                logger,
                f"extract-{lineage_type.name}",
                f"Error was {e}, {traceback.format_exc()}",
            )
            self.report_status(f"extract-{lineage_type.name}", False)

    def _get_target_lineage(
        self,
        alias_db_name: str,
        lineage_row: LineageRow,
        lineage_type: LineageCollectorType,
    ) -> Optional[LineageItem]:
        if (
            lineage_type != LineageCollectorType.UNLOAD
            and lineage_row.target_schema
            and lineage_row.target_table
        ):
            if not self.config.schema_pattern.allowed(
                lineage_row.target_schema
            ) or not self.config.table_pattern.allowed(
                f"{alias_db_name}.{lineage_row.target_schema}.{lineage_row.target_table}"
            ):
                return None
        # Target
        if lineage_type == LineageCollectorType.UNLOAD and lineage_row.filename:
            try:
                target_platform = LineageDatasetPlatform.S3
                # Following call requires 'filename' key in lineage_row
                target_path = self._build_s3_path_from_row(lineage_row.filename)
            except ValueError as e:
                self.warn(logger, "non-s3-lineage", str(e))
                return None
        else:
            target_platform = LineageDatasetPlatform.REDSHIFT
            target_path = f"{alias_db_name}.{lineage_row.target_schema}.{lineage_row.target_table}"

        return LineageItem(
            dataset=LineageDataset(platform=target_platform, path=target_path),
            upstreams=set(),
            collector_type=lineage_type,
        )

    def _get_upstream_lineages(
        self,
        sources: List[LineageDataset],
        all_tables: Dict[str, Dict[str, List[Union[RedshiftView, RedshiftTable]]]],
        alias_db_name: str,
        raw_db_name: str,
    ) -> List[LineageDataset]:
        targe_source = []
        for source in sources:
            if source.platform == LineageDatasetPlatform.REDSHIFT:
                db, schema, table = source.path.split(".")
                if db == raw_db_name:
                    db = alias_db_name
                    path = f"{db}.{schema}.{table}"
                    source = LineageDataset(platform=source.platform, path=path)

                # Filtering out tables which does not exist in Redshift
                # It was deleted in the meantime or query parser did not capture well the table name
                if (
                    db not in all_tables
                    or schema not in all_tables[db]
                    or not any(table == t.name for t in all_tables[db][schema])
                ):
                    logger.debug(
                        f"{source.path} missing table, dropping from lineage.",
                    )
                    self.report.num_lineage_tables_dropped += 1
                    continue

            targe_source.append(source)
        return targe_source

    def populate_lineage(
        self,
        database: str,
        connection: redshift_connector.Connection,
        all_tables: Dict[str, Dict[str, List[Union[RedshiftView, RedshiftTable]]]],
    ) -> None:
        populate_calls: List[Tuple[str, LineageCollectorType]] = []

        if self.config.table_lineage_mode == LineageMode.STL_SCAN_BASED:
            # Populate table level lineage by getting upstream tables from stl_scan redshift table
            query = RedshiftQuery.stl_scan_based_lineage_query(
<<<<<<< HEAD
                self.config.database, self.lineage_start_time, self.lineage_end_time
=======
                self.config.database,
                self.config.start_time,
                self.config.end_time,
>>>>>>> a8dc8f7f
            )
            populate_calls.append((query, LineageCollectorType.QUERY_SCAN))
        elif self.config.table_lineage_mode == LineageMode.SQL_BASED:
            # Populate table level lineage by parsing table creating sqls
            query = RedshiftQuery.list_insert_create_queries_sql(
                db_name=database,
                start_time=self.lineage_start_time,
                end_time=self.lineage_end_time,
            )
            populate_calls.append((query, LineageCollectorType.QUERY_SQL_PARSER))
        elif self.config.table_lineage_mode == LineageMode.MIXED:
            # Populate table level lineage by parsing table creating sqls
            query = RedshiftQuery.list_insert_create_queries_sql(
                db_name=database,
                start_time=self.lineage_start_time,
                end_time=self.lineage_end_time,
            )
            populate_calls.append((query, LineageCollectorType.QUERY_SQL_PARSER))

            # Populate table level lineage by getting upstream tables from stl_scan redshift table
            query = RedshiftQuery.stl_scan_based_lineage_query(
                db_name=database,
                start_time=self.lineage_start_time,
                end_time=self.lineage_end_time,
            )
            populate_calls.append((query, LineageCollectorType.QUERY_SCAN))

        if self.config.include_views:
            # Populate table level lineage for views
            query = RedshiftQuery.view_lineage_query()
            populate_calls.append((query, LineageCollectorType.VIEW))

            # Populate table level lineage for late binding views
            query = RedshiftQuery.list_late_view_ddls_query()
            populate_calls.append((query, LineageCollectorType.VIEW_DDL_SQL_PARSING))

        if self.config.include_copy_lineage:
            query = RedshiftQuery.list_copy_commands_sql(
                db_name=database,
                start_time=self.lineage_start_time,
                end_time=self.lineage_end_time,
            )
            populate_calls.append((query, LineageCollectorType.COPY))

        if self.config.include_unload_lineage:
            query = RedshiftQuery.list_unload_commands_sql(
                db_name=database,
                start_time=self.lineage_start_time,
                end_time=self.lineage_end_time,
            )

            populate_calls.append((query, LineageCollectorType.UNLOAD))

        for query, lineage_type in populate_calls:
            self._populate_lineage_map(
                query=query,
                database=database,
                lineage_type=lineage_type,
                connection=connection,
                all_tables=all_tables,
            )

        self.report.lineage_mem_size[self.config.database] = humanfriendly.format_size(
            memory_footprint.total_size(self._lineage_map)
        )

    def get_lineage(
        self,
        table: Union[RedshiftTable, RedshiftView],
        dataset_urn: str,
        schema: RedshiftSchema,
    ) -> Optional[Tuple[UpstreamLineageClass, Dict[str, str]]]:
        dataset_key = mce_builder.dataset_urn_to_key(dataset_urn)
        if dataset_key is None:
            return None

        upstream_lineage: List[UpstreamClass] = []

        if dataset_key.name in self._lineage_map:
            item = self._lineage_map[dataset_key.name]
            for upstream in item.upstreams:
                upstream_table = UpstreamClass(
                    dataset=make_dataset_urn_with_platform_instance(
                        upstream.platform.value,
                        upstream.path,
                        platform_instance=self.config.platform_instance_map.get(
                            upstream.platform.value
                        )
                        if self.config.platform_instance_map
                        else None,
                        env=self.config.env,
                    ),
                    type=item.dataset_lineage_type,
                )
                upstream_lineage.append(upstream_table)

        tablename = table.name
        if table.type == "EXTERNAL_TABLE":
            # external_db_params = schema.option
            upstream_platform = schema.type.lower()
            catalog_upstream = UpstreamClass(
                mce_builder.make_dataset_urn_with_platform_instance(
                    upstream_platform,
                    f"{schema.external_database}.{tablename}",
                    platform_instance=self.config.platform_instance_map.get(
                        upstream_platform
                    )
                    if self.config.platform_instance_map
                    else None,
                    env=self.config.env,
                ),
                DatasetLineageTypeClass.COPY,
            )
            upstream_lineage.append(catalog_upstream)

        if upstream_lineage:
            self.report.upstream_lineage[dataset_urn] = [
                u.dataset for u in upstream_lineage
            ]
        else:
            return None

        return UpstreamLineage(upstreams=upstream_lineage), {}

    def report_status(self, step: str, status: bool) -> None:
        if self.redundant_run_skip_handler:
            self.redundant_run_skip_handler.report_current_run_status(step, status)

    def update_time_window(self):
        if self.redundant_run_skip_handler:
            (
                self.lineage_start_time,
                self.lineage_end_time,
            ) = self.redundant_run_skip_handler.suggest_run_time_window(
                self.config.start_time, self.config.end_time
            )<|MERGE_RESOLUTION|>--- conflicted
+++ resolved
@@ -355,13 +355,9 @@
         if self.config.table_lineage_mode == LineageMode.STL_SCAN_BASED:
             # Populate table level lineage by getting upstream tables from stl_scan redshift table
             query = RedshiftQuery.stl_scan_based_lineage_query(
-<<<<<<< HEAD
-                self.config.database, self.lineage_start_time, self.lineage_end_time
-=======
                 self.config.database,
                 self.config.start_time,
                 self.config.end_time,
->>>>>>> a8dc8f7f
             )
             populate_calls.append((query, LineageCollectorType.QUERY_SCAN))
         elif self.config.table_lineage_mode == LineageMode.SQL_BASED:
