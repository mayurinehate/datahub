import logging
from dataclasses import dataclass
from enum import Enum
from typing import Dict, List, Optional, Set, cast

from pydantic import Field, SecretStr, root_validator, validator

from datahub.configuration.common import AllowDenyPattern, ConfigModel
from datahub.configuration.pattern_utils import UUID_REGEX
from datahub.configuration.validate_field_removal import pydantic_removed_field
from datahub.configuration.validate_field_rename import pydantic_renamed_field
from datahub.ingestion.glossary.classification_mixin import (
    ClassificationSourceConfigMixin,
)
from datahub.ingestion.source.state.stateful_ingestion_base import (
    StatefulProfilingConfigMixin,
    StatefulUsageConfigMixin,
)
from datahub.ingestion.source_config.sql.snowflake import (
    BaseSnowflakeConfig,
    SnowflakeConfig,
)
from datahub.ingestion.source_config.usage.snowflake_usage import SnowflakeUsageConfig

logger = logging.Logger(__name__)

# FIVETRAN creates temporary tables in schema named FIVETRAN_xxx_STAGING.
# Ref - https://support.fivetran.com/hc/en-us/articles/1500003507122-Why-Is-There-an-Empty-Schema-Named-Fivetran-staging-in-the-Destination-
#
# DBT incremental models create temporary tables ending with __dbt_tmp
# Ref - https://discourse.getdbt.com/t/handling-bigquery-incremental-dbt-tmp-tables/7540
DEFAULT_TABLES_DENY_LIST = [
    r".*\.FIVETRAN_.*_STAGING\..*",  # fivetran
    r".*__DBT_TMP$",  # dbt
    rf".*\.SEGMENT_{UUID_REGEX}",  # segment
    rf".*\.STAGING_.*_{UUID_REGEX}",  # stitch
]


class TagOption(str, Enum):
    with_lineage = "with_lineage"
    without_lineage = "without_lineage"
    skip = "skip"


@dataclass(frozen=True)
class DatabaseId:
    database: str = Field(
        description="Database created from share in consumer account."
    )
    platform_instance: str = Field(
        description="Platform instance of consumer snowflake account."
    )


class SnowflakeShareConfig(ConfigModel):
    database: str = Field(description="Database from which share is created.")
    platform_instance: str = Field(
        description="Platform instance for snowflake account in which share is created."
    )

    consumers: Set[DatabaseId] = Field(
        description="List of databases created in consumer accounts."
    )


class SnowflakeV2Config(
    SnowflakeConfig,
    SnowflakeUsageConfig,
    StatefulUsageConfigMixin,
    StatefulProfilingConfigMixin,
    ClassificationSourceConfigMixin,
):
    convert_urns_to_lowercase: bool = Field(
        default=True,
    )

    include_usage_stats: bool = Field(
        default=True,
        description="If enabled, populates the snowflake usage statistics. Requires appropriate grants given to the role.",
    )

    include_technical_schema: bool = Field(
        default=True,
        description="If enabled, populates the snowflake technical schema and descriptions.",
    )

    include_column_lineage: bool = Field(
        default=True,
        description="Populates table->table and view->table column lineage. Requires appropriate grants given to the role and the Snowflake Enterprise Edition or above.",
    )

    include_view_column_lineage: bool = Field(
        default=False,
        description="Populates view->view and table->view column lineage.",
    )

    _check_role_grants_removed = pydantic_removed_field("check_role_grants")
    _provision_role_removed = pydantic_removed_field("provision_role")

    extract_tags: TagOption = Field(
        default=TagOption.skip,
        description="""Optional. Allowed values are `without_lineage`, `with_lineage`, and `skip` (default). `without_lineage` only extracts tags that have been applied directly to the given entity. `with_lineage` extracts both directly applied and propagated tags, but will be significantly slower. See the [Snowflake documentation](https://docs.snowflake.com/en/user-guide/object-tagging.html#tag-lineage) for information about tag lineage/propagation. """,
    )

    include_external_url: bool = Field(
        default=True,
        description="Whether to populate Snowsight url for Snowflake Objects",
    )

    match_fully_qualified_names: bool = Field(
        default=False,
        description="Whether `schema_pattern` is matched against fully qualified schema name `<catalog>.<schema>`.",
    )

    use_legacy_lineage_method: bool = Field(
        default=False,
        description=(
            "Whether to use the legacy lineage computation method. "
            "By default, uses new optimised lineage extraction method that requires less ingestion process memory. "
            "Table-to-view and view-to-view column-level lineage are not supported with the legacy method."
        ),
    )

    validate_upstreams_against_patterns: bool = Field(
        default=True,
        description="Whether to validate upstream snowflake tables against allow-deny patterns",
    )

    tag_pattern: AllowDenyPattern = Field(
        default=AllowDenyPattern.allow_all(),
        description="List of regex patterns for tags to include in ingestion. Only used if `extract_tags` is enabled.",
    )

    # This is required since access_history table does not capture whether the table was temporary table.
    temporary_tables_pattern: List[str] = Field(
        default=DEFAULT_TABLES_DENY_LIST,
        description="[Advanced] Regex patterns for temporary tables to filter in lineage ingestion. Specify regex to match the entire table name in database.schema.table format. Defaults are to set in such a way to ignore the temporary staging tables created by known ETL tools. Not used if `use_legacy_lineage_method=True`",
    )

    rename_upstreams_deny_pattern_to_temporary_table_pattern = pydantic_renamed_field(
        "upstreams_deny_pattern", "temporary_tables_pattern"
    )

<<<<<<< HEAD
    shares: Optional[Dict[str, SnowflakeShareConfig]] = Field(
        default=None,
        description="Required if current account owns or consumes snowflake share."
        " If specified, connector creates lineage and siblings relationship between current account's database tables and consumer/producer account's database tables."
        " Map of share name -> details of share.",
=======
    email_as_user_identifier: bool = Field(
        default=True,
        description="Format user urns as an email, if the snowflake user's email is set. If `email_domain` is provided, generates email addresses for snowflake users with unset emails, based on their username.",
>>>>>>> dbd594b2
    )

    @validator("include_column_lineage")
    def validate_include_column_lineage(cls, v, values):
        if not values.get("include_table_lineage") and v:
            raise ValueError(
                "include_table_lineage must be True for include_column_lineage to be set."
            )
        return v

    @root_validator(pre=False)
    def validate_unsupported_configs(cls, values: Dict) -> Dict:
        value = values.get("include_read_operational_stats")
        if value is not None and value:
            raise ValueError(
                "include_read_operational_stats is not supported. Set `include_read_operational_stats` to False.",
            )

        match_fully_qualified_names = values.get("match_fully_qualified_names")

        schema_pattern: Optional[AllowDenyPattern] = values.get("schema_pattern")

        if (
            schema_pattern is not None
            and schema_pattern != AllowDenyPattern.allow_all()
            and match_fully_qualified_names is not None
            and not match_fully_qualified_names
        ):
            logger.warning(
                "Please update `schema_pattern` to match against fully qualified schema name `<catalog_name>.<schema_name>` and set config `match_fully_qualified_names : True`."
                "Current default `match_fully_qualified_names: False` is only to maintain backward compatibility. "
                "The config option `match_fully_qualified_names` will be deprecated in future and the default behavior will assume `match_fully_qualified_names: True`."
            )

        # Always exclude reporting metadata for INFORMATION_SCHEMA schema
        if schema_pattern is not None and schema_pattern:
            logger.debug("Adding deny for INFORMATION_SCHEMA to schema_pattern.")
            cast(AllowDenyPattern, schema_pattern).deny.append(r".*INFORMATION_SCHEMA$")

        include_technical_schema = values.get("include_technical_schema")
        include_profiles = (
            values.get("profiling") is not None and values["profiling"].enabled
        )
        delete_detection_enabled = (
            values.get("stateful_ingestion") is not None
            and values["stateful_ingestion"].enabled
            and values["stateful_ingestion"].remove_stale_metadata
        )

        # TODO: Allow lineage extraction and profiling irrespective of basic schema extraction,
        # as it seems possible with some refactor
        if not include_technical_schema and any(
            [include_profiles, delete_detection_enabled]
        ):
            raise ValueError(
                "Cannot perform Deletion Detection or Profiling without extracting snowflake technical schema. Set `include_technical_schema` to True or disable Deletion Detection and Profiling."
            )

        return values

    def get_sql_alchemy_url(
        self,
        database: Optional[str] = None,
        username: Optional[str] = None,
        password: Optional[SecretStr] = None,
        role: Optional[str] = None,
    ) -> str:
        return BaseSnowflakeConfig.get_sql_alchemy_url(
            self, database=database, username=username, password=password, role=role
        )

    @property
    def parse_view_ddl(self) -> bool:
        return self.include_view_column_lineage

    @validator("shares")
    def validate_shares(
        cls, shares: Optional[Dict[str, SnowflakeShareConfig]], values: Dict
    ) -> Optional[Dict[str, SnowflakeShareConfig]]:
        current_platform_instance = values.get("platform_instance")

        # Check: platform_instance should be present
        if shares:
            assert current_platform_instance is not None, (
                "Did you forget to set `platform_instance` for current ingestion ?"
                "It is advisable to use `platform_instance` when ingesting from multiple snowflake accounts."
            )

            databases_included_in_share: List[DatabaseId] = []
            databases_created_from_share: List[DatabaseId] = []

            for _, share_details in shares.items():
                shared_db = DatabaseId(
                    share_details.database, share_details.platform_instance
                )
                assert all(
                    consumer.platform_instance != share_details.platform_instance
                    for consumer in share_details.consumers
                ), "Share's platform_instance can not be same as consumer's platform instance. Self-sharing not supported in Snowflake."

                databases_included_in_share.append(shared_db)
                databases_created_from_share.extend(share_details.consumers)

            for db_from_share in databases_created_from_share:
                assert (
                    db_from_share not in databases_included_in_share
                ), "Database included in a share can not be present as consumer in any share."
                assert (
                    databases_created_from_share.count(db_from_share) == 1
                ), "Same database can not be present as consumer in more than one share."

        return shares<|MERGE_RESOLUTION|>--- conflicted
+++ resolved
@@ -142,17 +142,16 @@
         "upstreams_deny_pattern", "temporary_tables_pattern"
     )
 
-<<<<<<< HEAD
     shares: Optional[Dict[str, SnowflakeShareConfig]] = Field(
         default=None,
         description="Required if current account owns or consumes snowflake share."
         " If specified, connector creates lineage and siblings relationship between current account's database tables and consumer/producer account's database tables."
         " Map of share name -> details of share.",
-=======
+    )
+
     email_as_user_identifier: bool = Field(
         default=True,
         description="Format user urns as an email, if the snowflake user's email is set. If `email_domain` is provided, generates email addresses for snowflake users with unset emails, based on their username.",
->>>>>>> dbd594b2
     )
 
     @validator("include_column_lineage")
