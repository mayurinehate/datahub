--- conflicted
+++ resolved
@@ -194,23 +194,6 @@
                 f"Upstream lineage detected for {self.report.num_tables_with_upstreams} tables.",
             )
 
-<<<<<<< HEAD
-=======
-    def _gen_workunit_from_sql_parsing_result(
-        self,
-        dataset_identifier: str,
-        result: SqlParsingResult,
-    ) -> Iterable[MetadataWorkUnit]:
-        upstreams, fine_upstreams = self.get_upstreams_from_sql_parsing_result(
-            self.dataset_urn_builder(dataset_identifier), result
-        )
-        if upstreams:
-            self.report.num_views_with_upstreams += 1
-            yield self._create_upstream_lineage_workunit(
-                dataset_identifier, upstreams, fine_upstreams
-            )
-
->>>>>>> 1ac831f0
     def _gen_workunits_from_query_result(
         self,
         discovered_assets: Collection[str],
@@ -256,7 +239,6 @@
                     result = self._run_sql_parser(
                         view_identifier, view_definition, schema_resolver
                     )
-<<<<<<< HEAD
                     if result and result.out_tables:
                         self.report.num_views_with_upstreams += 1
                         # This does not yield any workunits but we use
@@ -265,12 +247,6 @@
                             result=result,
                             query=view_definition,
                             is_view_ddl=True,
-=======
-                    if result:
-                        views_processed.add(view_identifier)
-                        yield from self._gen_workunit_from_sql_parsing_result(
-                            view_identifier, result
->>>>>>> 1ac831f0
                         )
                     else:
                         views_failed_parsing.add(view_identifier)
