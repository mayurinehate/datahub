--- conflicted
+++ resolved
@@ -2,19 +2,11 @@
 import os
 from datetime import datetime, timedelta, timezone
 from types import SimpleNamespace
-<<<<<<< HEAD
-from typing import Dict, Optional
-from unittest.mock import patch
-
-import pytest
-from google.cloud.bigquery.table import TableListItem
-=======
-from typing import Any, Dict, cast
+from typing import Any, Dict, Optional, cast
 from unittest.mock import patch
 
 import pytest
 from google.cloud.bigquery.table import Row, TableListItem
->>>>>>> cf40aecb
 
 from datahub.ingestion.api.common import PipelineContext
 from datahub.ingestion.source.bigquery_v2.bigquery import BigqueryV2Source
@@ -423,7 +415,112 @@
         assert tables[table].table_id in ["test-table", "20220103"]
 
 
-<<<<<<< HEAD
+def create_row(d: Dict[str, Any]) -> Row:
+    values = []
+    field_to_index = {}
+    for i, (k, v) in enumerate(d.items()):
+        field_to_index[k] = i
+        values.append(v)
+    return Row(tuple(values), field_to_index)
+
+
+@pytest.fixture
+def bigquery_view_1():
+    now = datetime.now(tz=timezone.utc)
+    return BigqueryView(
+        name="table1",
+        created=now - timedelta(days=10),
+        last_altered=now - timedelta(hours=1),
+        comment="comment1",
+        view_definition="CREATE VIEW 1",
+        materialized=False,
+    )
+
+
+@pytest.fixture
+def bigquery_view_2():
+    now = datetime.now(tz=timezone.utc)
+    return BigqueryView(
+        name="table2",
+        created=now,
+        last_altered=now,
+        comment="comment2",
+        view_definition="CREATE VIEW 2",
+        materialized=True,
+    )
+
+
+@patch(
+    "datahub.ingestion.source.bigquery_v2.bigquery_schema.BigQueryDataDictionary.get_query_result"
+)
+@patch("google.cloud.bigquery.client.Client")
+def test_get_views_for_dataset(
+    client_mock, query_mock, bigquery_view_1, bigquery_view_2
+):
+    row1 = create_row(
+        dict(
+            table_name=bigquery_view_1.name,
+            created=bigquery_view_1.created,
+            last_altered=bigquery_view_1.last_altered,
+            comment=bigquery_view_1.comment,
+            view_definition=bigquery_view_1.view_definition,
+            table_type=BigqueryTableType.VIEW,
+        )
+    )
+    row2 = create_row(  # Materialized view, no last_altered
+        dict(
+            table_name=bigquery_view_2.name,
+            created=bigquery_view_2.created,
+            comment=bigquery_view_2.comment,
+            view_definition=bigquery_view_2.view_definition,
+            table_type=BigqueryTableType.MATERIALIZED_VIEW,
+        )
+    )
+    query_mock.return_value = [row1, row2]
+
+    views = BigQueryDataDictionary.get_views_for_dataset(
+        conn=client_mock,
+        project_id="test-project",
+        dataset_name="test-dataset",
+        has_data_read=False,
+    )
+    assert views == [bigquery_view_1, bigquery_view_2]
+
+
+@patch.object(BigqueryV2Source, "gen_dataset_workunits", lambda *args, **kwargs: [])
+def test_gen_view_dataset_workunits(bigquery_view_1, bigquery_view_2):
+    project_id = "test-project"
+    dataset_name = "test-dataset"
+    config = BigQueryV2Config.parse_obj(
+        {
+            "project_id": project_id,
+        }
+    )
+    source: BigqueryV2Source = BigqueryV2Source(
+        config=config, ctx=PipelineContext(run_id="test")
+    )
+
+    gen = source.gen_view_dataset_workunits(
+        bigquery_view_1, [], project_id, dataset_name
+    )
+    mcp = cast(MetadataChangeProposalClass, next(iter(gen)).metadata)
+    assert mcp.aspect == ViewProperties(
+        materialized=bigquery_view_1.materialized,
+        viewLanguage="SQL",
+        viewLogic=bigquery_view_1.view_definition,
+    )
+
+    gen = source.gen_view_dataset_workunits(
+        bigquery_view_2, [], project_id, dataset_name
+    )
+    mcp = cast(MetadataChangeProposalClass, next(iter(gen)).metadata)
+    assert mcp.aspect == ViewProperties(
+        materialized=bigquery_view_2.materialized,
+        viewLanguage="SQL",
+        viewLogic=bigquery_view_2.view_definition,
+    )
+
+
 @pytest.mark.parametrize(
     "table_name, expected_table_prefix, expected_shard",
     [
@@ -519,110 +616,4 @@
         assert (
             BigqueryTableIdentifier.from_string_name(full_table_name).get_table_name()
             == datahub_full_table_name
-        )
-=======
-def create_row(d: Dict[str, Any]) -> Row:
-    values = []
-    field_to_index = {}
-    for i, (k, v) in enumerate(d.items()):
-        field_to_index[k] = i
-        values.append(v)
-    return Row(tuple(values), field_to_index)
-
-
-@pytest.fixture
-def bigquery_view_1():
-    now = datetime.now(tz=timezone.utc)
-    return BigqueryView(
-        name="table1",
-        created=now - timedelta(days=10),
-        last_altered=now - timedelta(hours=1),
-        comment="comment1",
-        view_definition="CREATE VIEW 1",
-        materialized=False,
-    )
-
-
-@pytest.fixture
-def bigquery_view_2():
-    now = datetime.now(tz=timezone.utc)
-    return BigqueryView(
-        name="table2",
-        created=now,
-        last_altered=now,
-        comment="comment2",
-        view_definition="CREATE VIEW 2",
-        materialized=True,
-    )
-
-
-@patch(
-    "datahub.ingestion.source.bigquery_v2.bigquery_schema.BigQueryDataDictionary.get_query_result"
-)
-@patch("google.cloud.bigquery.client.Client")
-def test_get_views_for_dataset(
-    client_mock, query_mock, bigquery_view_1, bigquery_view_2
-):
-    row1 = create_row(
-        dict(
-            table_name=bigquery_view_1.name,
-            created=bigquery_view_1.created,
-            last_altered=bigquery_view_1.last_altered,
-            comment=bigquery_view_1.comment,
-            view_definition=bigquery_view_1.view_definition,
-            table_type=BigqueryTableType.VIEW,
-        )
-    )
-    row2 = create_row(  # Materialized view, no last_altered
-        dict(
-            table_name=bigquery_view_2.name,
-            created=bigquery_view_2.created,
-            comment=bigquery_view_2.comment,
-            view_definition=bigquery_view_2.view_definition,
-            table_type=BigqueryTableType.MATERIALIZED_VIEW,
-        )
-    )
-    query_mock.return_value = [row1, row2]
-
-    views = BigQueryDataDictionary.get_views_for_dataset(
-        conn=client_mock,
-        project_id="test-project",
-        dataset_name="test-dataset",
-        has_data_read=False,
-    )
-    assert views == [bigquery_view_1, bigquery_view_2]
-
-
-@patch.object(BigqueryV2Source, "gen_dataset_workunits", lambda *args, **kwargs: [])
-def test_gen_view_dataset_workunits(bigquery_view_1, bigquery_view_2):
-    project_id = "test-project"
-    dataset_name = "test-dataset"
-    config = BigQueryV2Config.parse_obj(
-        {
-            "project_id": project_id,
-        }
-    )
-    source: BigqueryV2Source = BigqueryV2Source(
-        config=config, ctx=PipelineContext(run_id="test")
-    )
-
-    gen = source.gen_view_dataset_workunits(
-        bigquery_view_1, [], project_id, dataset_name
-    )
-    mcp = cast(MetadataChangeProposalClass, next(iter(gen)).metadata)
-    assert mcp.aspect == ViewProperties(
-        materialized=bigquery_view_1.materialized,
-        viewLanguage="SQL",
-        viewLogic=bigquery_view_1.view_definition,
-    )
-
-    gen = source.gen_view_dataset_workunits(
-        bigquery_view_2, [], project_id, dataset_name
-    )
-    mcp = cast(MetadataChangeProposalClass, next(iter(gen)).metadata)
-    assert mcp.aspect == ViewProperties(
-        materialized=bigquery_view_2.materialized,
-        viewLanguage="SQL",
-        viewLogic=bigquery_view_2.view_definition,
-    )
->>>>>>> cf40aecb
+        )