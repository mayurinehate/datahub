entities:
  - name: dataset
    doc: Datasets represent logical or physical data assets stored or represented in various data platforms. Tables, Views, Streams are all instances of datasets.
    keyAspect: datasetKey
    aspects:
      - viewProperties
      - subTypes
      - datasetProfile
      - datasetUsageStatistics
<<<<<<< HEAD
      - datasetExpectations
      - datasetValidationRun      
=======
      - operation
      - schemaMetadata
      - status
>>>>>>> 3d981e69
  - name: dataHubPolicy
    doc: DataHub Policies represent access policies granted to users or groups on metadata operations like edit, view etc.
    keyAspect: dataHubPolicyKey
    aspects:
      - dataHubPolicyInfo
  - name: dataJob
    keyAspect: dataJobKey
    aspects:
      - datahubIngestionRunSummary
      - datahubIngestionCheckpoint
  - name: corpuser
    doc: CorpUser represents an identity of a person (or an account) in the enterprise.
    keyAspect: corpUserKey
    aspects:
      - corpUserInfo
      - corpUserEditableInfo
      - corpUserStatus<|MERGE_RESOLUTION|>--- conflicted
+++ resolved
@@ -7,14 +7,11 @@
       - subTypes
       - datasetProfile
       - datasetUsageStatistics
-<<<<<<< HEAD
       - datasetExpectations
       - datasetValidationRun      
-=======
       - operation
       - schemaMetadata
       - status
->>>>>>> 3d981e69
   - name: dataHubPolicy
     doc: DataHub Policies represent access policies granted to users or groups on metadata operations like edit, view etc.
     keyAspect: dataHubPolicyKey
